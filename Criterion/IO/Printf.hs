-- |
-- Module      : Criterion.IO.Printf
-- Copyright   : (c) 2009-2014 Bryan O'Sullivan
--
-- License     : BSD-style
-- Maintainer  : bos@serpentine.com
-- Stability   : experimental
-- Portability : GHC
--
-- Input and output actions.

{-# LANGUAGE FlexibleInstances, Rank2Types, TypeSynonymInstances #-}
module Criterion.IO.Printf
    (
      CritHPrintfType
    , note
    , printError
    , prolix
    , writeCsv
    ) where

import Control.Monad (when)
import Control.Monad.Reader (ask, asks)
import Control.Monad.Trans (liftIO)
import Criterion.Monad (Criterion)
import Criterion.Types (Config(csvFile, verbosity), Verbosity(..))
import Data.Foldable (forM_)
import System.IO (Handle, hFlush, stderr, stdout)
import Text.Printf (PrintfArg)
import qualified Data.ByteString.Lazy as B
import qualified Data.Csv as Csv
import qualified Text.Printf (HPrintfType, hPrintf)

-- First item is the action to print now, given all the arguments
-- gathered together so far.  The second item is the function that
-- will take a further argument and give back a new PrintfCont.
<<<<<<< HEAD
data PrintfCont = PrintfCont (IO ()) (forall a . PrintfArg a => a -> PrintfCont)
=======
data PrintfCont = PrintfCont (IO ()) (forall a. PrintfArg a => a -> PrintfCont)
>>>>>>> 875200f3

-- | An internal class that acts like Printf/HPrintf.
--
-- The implementation is visible to the rest of the program, but the
-- details of the class are not.
class CritHPrintfType a where
  chPrintfImpl :: (Config -> Bool) -> PrintfCont -> a


instance CritHPrintfType (Criterion a) where
  chPrintfImpl check (PrintfCont final _)
    = do x <- ask
         when (check x) (liftIO (final >> hFlush stderr >> hFlush stdout))
         return undefined

instance CritHPrintfType (IO a) where
  chPrintfImpl _ (PrintfCont final _)
    = final >> hFlush stderr >> hFlush stdout >> return undefined

instance (CritHPrintfType r, PrintfArg a) => CritHPrintfType (a -> r) where
  chPrintfImpl check (PrintfCont _ anotherArg) x
    = chPrintfImpl check (anotherArg x)

chPrintf :: CritHPrintfType r => (Config -> Bool) -> Handle -> String -> r
chPrintf shouldPrint h s
  = chPrintfImpl shouldPrint (make (Text.Printf.hPrintf h s)
                                   (Text.Printf.hPrintf h s))
  where
    make :: IO () -> (forall a r. (PrintfArg a, Text.Printf.HPrintfType r) =>
                      a -> r) -> PrintfCont
    make curCall curCall' = PrintfCont curCall (\x -> make (curCall' x)
                                                      (curCall' x))

{- A demonstration of how to write printf in this style, in case it is
ever needed
  in fututre:

cPrintf :: CritHPrintfType r => (Config -> Bool) -> String -> r
cPrintf shouldPrint s
  = chPrintfImpl shouldPrint (make (Text.Printf.printf s)
  (Text.Printf.printf s))
  where
    make :: IO () -> (forall a r. (PrintfArg a, Text.Printf.PrintfType r) => a -> r) -> PrintfCont
    make curCall curCall' = PrintfCont curCall (\x -> make (curCall' x) (curCall' x))
-}

-- | Print a \"normal\" note.
note :: (CritHPrintfType r) => String -> r
note = chPrintf ((> Quiet) . verbosity) stdout

-- | Print verbose output.
prolix :: (CritHPrintfType r) => String -> r
prolix = chPrintf ((== Verbose) . verbosity) stdout

-- | Print an error message.
printError :: (CritHPrintfType r) => String -> r
printError = chPrintf (const True) stderr

-- | Write a record to a CSV file.
writeCsv :: Csv.ToRecord a => a -> Criterion ()
writeCsv val = do
  csv <- asks csvFile
  forM_ csv $ \fn ->
    liftIO . B.appendFile fn . Csv.encode $ [val]<|MERGE_RESOLUTION|>--- conflicted
+++ resolved
@@ -34,11 +34,7 @@
 -- First item is the action to print now, given all the arguments
 -- gathered together so far.  The second item is the function that
 -- will take a further argument and give back a new PrintfCont.
-<<<<<<< HEAD
 data PrintfCont = PrintfCont (IO ()) (forall a . PrintfArg a => a -> PrintfCont)
-=======
-data PrintfCont = PrintfCont (IO ()) (forall a. PrintfArg a => a -> PrintfCont)
->>>>>>> 875200f3
 
 -- | An internal class that acts like Printf/HPrintf.
 --
